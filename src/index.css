--- conflicted
+++ resolved
@@ -62,16 +62,9 @@
     html,
     body,
     #root {
-<<<<<<< HEAD
-      min-height: 100vh;
-      min-height: 100dvh; /* Dynamic viewport height for mobile browsers */
-      overflow-x: hidden;
-      overflow-y: auto;
-=======
       height: 100svh;
       height: 100dvh; /* Dynamic viewport height for mobile browsers */
       overflow: hidden;
->>>>>>> 4e7b4873
     }
   }
 
